--- conflicted
+++ resolved
@@ -18,14 +18,7 @@
       transition={{ delay: 0.6 }}
       className="relative"
     >
-<<<<<<< HEAD
-      <label className="block text-sm font-medium text-gray-300 dark:text-gray-300 light:text-gray-700 mb-4 flex items-center">
-        <svg className="w-4 h-4 mr-2 text-[#51A3F0]" fill="currentColor" viewBox="0 0 20 20">
-          <path d="M10 2L3 7v11a1 1 0 001 1h12a1 1 0 001-1V7l-7-5zM8 15v-3a2 2 0 114 0v3H8z" />
-        </svg>
-        Rainfall Amount
-=======
-      <label className="block text-sm font-medium text-gray-300 mb-4 flex items-center justify-between">
+      <label className="block text-sm font-medium text-gray-300 dark:text-gray-300 light:text-gray-700 mb-4 flex items-center justify-between">
         <div className="flex items-center">
           <svg className="w-4 h-4 mr-2 text-[#51A3F0]" fill="currentColor" viewBox="0 0 20 20">
             <path d="M10 2L3 7v11a1 1 0 001 1h12a1 1 0 001-1V7l-7-5zM8 15v-3a2 2 0 114 0v3H8z" />
@@ -40,7 +33,6 @@
             Set the total amount of rainfall for the flood simulation. Higher values increase flood risk. Typical range: 1-10 inches for normal storms, 10+ for severe weather.
           </div>
         </div>
->>>>>>> aa6ff541
       </label>
 
       <div className="mb-4">
