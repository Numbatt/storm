--- conflicted
+++ resolved
@@ -1,9 +1,5 @@
-<<<<<<< HEAD
-import { useState } from 'react'
+import { useState, useEffect } from 'react'
 import { Routes, Route, Link } from 'react-router-dom'
-=======
-import { useState, useEffect } from 'react'
->>>>>>> 15ec2720
 import { useSelector } from 'react-redux'
 import { motion, AnimatePresence } from 'framer-motion'
 import { selectRainfall, selectDuration, selectLoading, selectError, selectResults, selectStatistics } from './store/slices/simulationSlice'
@@ -96,10 +92,7 @@
         <div className="flex items-center justify-between max-w-7xl mx-auto">
           <div>
             <h1 className="text-2xl font-light tracking-wide">
-<<<<<<< HEAD
-=======
               <span className="text-white dark:text-white light:text-gray-900">Fifth Ward </span>
->>>>>>> 15ec2720
               <span 
                 className="italic bg-gradient-to-r from-[#51A3F0] via-[#99CBF7] to-[#E0F1FF] bg-clip-text text-transparent"
                 style={{ fontFamily: 'Georgia, serif' }}
