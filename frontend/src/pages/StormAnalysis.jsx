import React, { useState, useEffect, useRef } from 'react'
import { Link } from 'react-router-dom'
import { motion, AnimatePresence } from 'framer-motion'
import { PieChart, Pie, Cell, ResponsiveContainer } from 'recharts'
import ThemeToggle from '../components/ThemeToggle'
import { LocationProvider, useLocation } from '../contexts/LocationContext'
import AIInsightFeed from '../components/AIInsightFeed'
import CircularGauge from '../components/CircularGauge'

// Error Boundary Component
class ErrorBoundary extends React.Component {
  constructor(props) {
    super(props)
    this.state = { hasError: false, error: null }
  }

  static getDerivedStateFromError(error) {
    return { hasError: true, error }
  }

  componentDidCatch(error, errorInfo) {
    console.error('Error caught by boundary:', error, errorInfo)
  }

  render() {
    if (this.state.hasError) {
      return (
        <div className="p-6 bg-red-500/10 border border-red-500/30 rounded-xl">
          <h3 className="text-red-400 font-semibold mb-2">Something went wrong</h3>
          <p className="text-red-300 text-sm">
            {this.state.error?.message || 'An unexpected error occurred'}
          </p>
          <button
            onClick={() => this.setState({ hasError: false, error: null })}
            className="mt-3 px-4 py-2 bg-red-500/20 text-red-300 rounded-lg text-sm hover:bg-red-500/30 transition-colors"
          >
            Try Again
          </button>
        </div>
      )
    }

    return this.props.children
  }
}

// Step definitions
const STEPS = [
  { id: 1, name: 'Input/Acquisition', description: 'Coordinate input and data fetching' },
  { id: 2, name: 'Segmentation', description: 'AI image analysis and surface detection' },
  { id: 3, name: 'Surface Coverage', description: 'Surface type classification and percentages' },
  { id: 4, name: 'Terrain & Risk', description: 'Elevation, slope, and flood risk analysis' },
  { id: 5, name: 'Actions & Safety', description: 'Infrastructure planning and community safety' }
]

function StormAnalysisContent() {
  const [formData, setFormData] = useState({
    latitude: '',
    longitude: '',
    roadType: 'residential street'
  })
  const [activeStep, setActiveStep] = useState(1)
  const [stepStatus, setStepStatus] = useState({
    1: 'idle', 2: 'idle', 3: 'idle', 4: 'idle', 5: 'idle'
  })
  const [rainfallValue, setRainfallValue] = useState(25)
  const [results, setResults] = useState(null)
  const [isAnalyzing, setIsAnalyzing] = useState(false)
  const [error, setError] = useState('')
  const [cityName, setCityName] = useState('')
  const svgRef = useRef(null)
  const pathRef = useRef(null)
  const { currentLocation, isLoading: locationLoading } = useLocation()

  const roadTypes = [
    { value: 'residential street', label: 'Residential Street' },
    { value: 'highway lane', label: 'Highway Lane' },
    { value: 'interstate section', label: 'Interstate Section' },
    { value: 'sidewalk', label: 'Sidewalk' },
    { value: 'parking lot', label: 'Parking Lot' }
  ]

  // Lightning bolt path coordinates
  const lightningPath = "M150,50 L140,120 L160,150 L130,220 L150,280 L120,350 L140,420 L110,480"

  // Get step status class
  const getStepStatusClass = (step) => {
    const status = stepStatus[step]
    return `storm-dot storm-dot--${status}`
  }

  // Calculate dot positions along lightning path
  const getDotPosition = (stepIndex) => {
    if (!pathRef.current) return { x: 150, y: 50 + stepIndex * 100 } // Fallback positions
    
    try {
      const path = pathRef.current
      const totalLength = path.getTotalLength()
      if (!totalLength || !isFinite(totalLength)) {
        return { x: 150, y: 50 + stepIndex * 100 } // Fallback positions
      }
      
      const positions = [0.05, 0.2, 0.4, 0.6, 0.8, 0.9] // Percentages along path for 6 steps
      const targetPosition = positions[stepIndex] || positions[positions.length - 1]
      const point = path.getPointAtLength(totalLength * targetPosition)
      return { x: point.x, y: point.y }
    } catch (error) {
      console.warn('Error calculating dot position:', error)
      return { x: 150, y: 50 + stepIndex * 100 } // Fallback positions
    }
  }

  // Handle coordinate input changes
  const handleInputChange = (e) => {
    const { name, value } = e.target
    setFormData(prev => ({ ...prev, [name]: value }))
    setError('')
  }

  // Quick select coordinates
  const selectCoordinates = (lat, lon, city = '') => {
    setFormData(prev => ({ ...prev, latitude: lat.toString(), longitude: lon.toString() }))
    setCityName(city)
    setError('')
  }

  // Validate inputs
  const validateInputs = () => {
    const lat = parseFloat(formData.latitude)
    const lon = parseFloat(formData.longitude)

    if (!formData.latitude || !formData.longitude) {
      return 'Please enter both latitude and longitude'
    }
    if (isNaN(lat) || isNaN(lon)) {
      return 'Please enter valid numbers for coordinates'
    }
    if (lat < -90 || lat > 90) {
      return 'Latitude must be between -90 and 90'
    }
    if (lon < -180 || lon > 180) {
      return 'Longitude must be between -180 and 180'
    }
    return null
  }

  // Simulate step progression with timing
  const simulateStepProgress = async (callback) => {
    const stepTimings = [500, 1200, 800, 600, 1000] // ms for each step
    
    for (let i = 0; i < STEPS.length; i++) {
      const stepId = STEPS[i].id
      
      // Set step to running
      setStepStatus(prev => ({ ...prev, [stepId]: 'running' }))
      setActiveStep(stepId)
      
      // Wait for step timing
      await new Promise(resolve => setTimeout(resolve, stepTimings[i]))
      
      // Set step to done (or error if callback fails)
      try {
        const stepResult = await callback(stepId)
        if (stepResult) {
          setStepStatus(prev => ({ ...prev, [stepId]: 'done' }))
        }
      } catch (err) {
        setStepStatus(prev => ({ ...prev, [stepId]: 'error' }))
        throw err
      }
    }
  }

  // Handle analysis submission
  const handleRunAnalysis = async () => {
    const validationError = validateInputs()
    if (validationError) {
      setError(validationError)
      return
    }

    setIsAnalyzing(true)
    setError('')
    setResults(null)
    
    // Reset all steps
    setStepStatus({ 1: 'idle', 2: 'idle', 3: 'idle', 4: 'idle', 5: 'idle' })
    setActiveStep(1)

    const requestPayload = {
      lat: parseFloat(formData.latitude),
      lon: parseFloat(formData.longitude),
      road_type: formData.roadType,
      rainfall: rainfallValue,
      drains: 'unknown'
    }

    console.log('Starting storm analysis with payload:', requestPayload)

    try {
      await simulateStepProgress(async (stepId) => {
        if (stepId === 5) {
          // Actually call the API on step 5 (final step)
          console.log('Calling flood analysis API...')
          const response = await fetch('http://localhost:3001/api/flood-analysis/analyze', {
            method: 'POST',
            headers: { 
              'Content-Type': 'application/json',
              'Accept': 'application/json'
            },
            body: JSON.stringify(requestPayload),
          })

          const data = await response.json()
          console.log('API Response:', data)

          if (!response.ok) {
            const errorMessage = data.details || data.error || `HTTP ${response.status}: ${response.statusText}`
            console.error('API Error:', errorMessage)
            throw new Error(errorMessage)
          }

          if (!data.success || !data.analysis) {
            throw new Error('Invalid response format from server')
          }

          setResults(data.analysis)
          // Analysis is complete after step 5
          setIsAnalyzing(false)
          return true
        }
        return true
      })

      console.log('Storm analysis completed successfully')
    } catch (err) {
<<<<<<< HEAD
      console.error('❌ Storm analysis failed:', err)
      
      // Check for Street View specific errors
      const errorMessage = err.message || 'Analysis failed. Please try again.'
      if (errorMessage.includes('Street View') || errorMessage.includes('streetview') || 
          errorMessage.includes('fetch fresh') || errorMessage.includes('Google')) {
        setError('⚠️ Could not fetch Google Street View imagery. This may be due to invalid coordinates, API quota limits, or no Street View coverage in this area. Please try different coordinates.')
      } else {
        setError(errorMessage)
      }
      
=======
      console.error('Storm analysis failed:', err)
      setError(err.message || 'Analysis failed. Please try again.')
>>>>>>> 18ebdb96
      setIsAnalyzing(false)
    }
  }

  // Handle step navigation
  const handleStepClick = (stepId) => {
    setActiveStep(stepId)
  }

  // Keyboard navigation
  useEffect(() => {
    const handleKeyDown = (e) => {
      if (e.key === 'ArrowLeft' && activeStep > 1) {
        setActiveStep(activeStep - 1)
      } else if (e.key === 'ArrowRight' && activeStep < STEPS.length) {
        setActiveStep(activeStep + 1)
      }
    }

    window.addEventListener('keydown', handleKeyDown)
    return () => window.removeEventListener('keydown', handleKeyDown)
  }, [activeStep])

  return (
    <div className="h-screen w-screen storm-background text-white dark:text-white light:text-gray-900 overflow-hidden flex flex-col">
      {/* Header */}
      <motion.header 
        initial={{ y: -100, opacity: 0 }}
        animate={{ y: 0, opacity: 1 }}
        transition={{ duration: 0.8, ease: "easeOut" }}
        className="relative z-30 bg-black/20 dark:bg-black/20 light:bg-white/90 backdrop-blur-md border-b border-white/10 dark:border-white/10 light:border-gray-200 p-4"
      >
        <div className="flex items-center justify-between max-w-7xl mx-auto">
          <div>
            <h1 className="text-2xl font-light tracking-wide flex items-center">
              <svg 
                className="w-6 h-6 mr-2 text-[#7dd3ff] dark:text-[#7dd3ff] light:text-[#1d4ed8]" 
                fill="currentColor" 
                viewBox="0 0 24 24"
              >
                <path d="M11 21h-1l1-7H7.5c-.88 0-.33-.75-.31-.78C8.48 10.94 10.42 7.54 13.01 3h1.05L13 10h3.5c.49 0 .56.75.47.8C15.49 13.06 13.51 16.46 11 21z"/>
              </svg>
              <span 
                className="italic bg-gradient-to-r from-[#7dd3ff] via-[#60a5fa] to-[#93c5fd] dark:from-[#7dd3ff] dark:via-[#60a5fa] dark:to-[#93c5fd] light:from-[#1d4ed8] light:via-[#3b82f6] light:to-[#60a5fa] bg-clip-text text-transparent"
                style={{ fontFamily: 'Georgia, serif' }}
              >
                Storm
              </span>
            </h1>
            <div className="text-sm text-gray-300 dark:text-gray-300 light:text-gray-600 mt-1 flex items-center space-x-4">
              <motion.span
                key={currentLocation.fullName}
                initial={{ opacity: 0.7 }}
                animate={{ opacity: 1 }}
                transition={{ duration: 0.3 }}
              >
                {locationLoading ? (
                  <span className="flex items-center">
                    <div className="w-3 h-3 border border-gray-400 dark:border-gray-400 light:border-gray-600 border-t-transparent rounded-full animate-spin mr-2"></div>
                    Detecting location...
                  </span>
                ) : (
                  `${currentLocation.fullName} - Lightning Flow Analysis`
                )}
              </motion.span>
              {formData.latitude && formData.longitude && (
                <span className="text-[#7dd3ff] dark:text-[#7dd3ff] light:text-[#1d4ed8]">
                  {parseFloat(formData.latitude).toFixed(4)}, {parseFloat(formData.longitude).toFixed(4)}
                  {cityName && ` • ${cityName}`}
                </span>
              )}
            </div>
          </div>
          
          <div className="flex items-center space-x-4">
            <motion.button
              onClick={handleRunAnalysis}
              disabled={isAnalyzing || !formData.latitude || !formData.longitude}
              whileHover={{ scale: 1.02 }}
              whileTap={{ scale: 0.98 }}
              className="px-6 py-3 bg-gradient-to-r from-[#7dd3ff] to-[#60a5fa] dark:from-[#7dd3ff] dark:to-[#60a5fa] light:from-[#1d4ed8] light:to-[#3b82f6] text-gray-900 dark:text-gray-900 light:text-white rounded-lg font-bold hover:from-[#60a5fa] hover:to-[#7dd3ff] dark:hover:from-[#60a5fa] dark:hover:to-[#7dd3ff] light:hover:from-[#3b82f6] light:hover:to-[#1d4ed8] transition-all duration-300 disabled:opacity-50 disabled:cursor-not-allowed flex items-center space-x-2"
            >
              {isAnalyzing ? (
                <>
                  <div className="w-5 h-5 storm-spinner"></div>
                  <span>Analyzing...</span>
                </>
              ) : (
                <>
                  <svg className="w-5 h-5" fill="none" stroke="currentColor" viewBox="0 0 24 24">
                    <path strokeLinecap="round" strokeLinejoin="round" strokeWidth={2} d="M13 10V3L4 14h7v7l9-11h-7z" />
                  </svg>
                  <span>Run Analysis</span>
                </>
              )}
            </motion.button>
            <Link 
              to="/" 
              className="px-4 py-2 bg-white/10 dark:bg-white/10 light:bg-gray-100 hover:bg-white/20 dark:hover:bg-white/20 light:hover:bg-gray-200 border border-white/20 dark:border-white/20 light:border-gray-300 rounded-lg text-sm font-medium text-white dark:text-white light:text-gray-900 transition-all duration-300"
            >
              Back to Simulation
            </Link>
            <ThemeToggle />
          </div>
        </div>
      </motion.header>

      {/* Main Content */}
      <div className="flex-1 flex flex-col lg:flex-row overflow-hidden">
        {/* Lightning Bolt Side */}
        <div className="w-full h-[40vh] lg:h-full lg:flex-none lg:w-1/2 xl:w-2/5 flex items-center justify-center p-4 lg:p-8">
          <LightningFlow 
            steps={STEPS}
            activeStep={activeStep}
            stepStatus={stepStatus}
            onStepClick={handleStepClick}
            lightningPath={lightningPath}
            svgRef={svgRef}
            pathRef={pathRef}
            getDotPosition={getDotPosition}
          />
        </div>

        {/* Content Panel Side */}
        <div className="flex-1 lg:w-1/2 xl:w-3/5 bg-black/30 dark:bg-black/30 light:bg-white/80 backdrop-blur-xl border-t lg:border-t-0 lg:border-l border-white/10 dark:border-white/10 light:border-gray-200 overflow-y-auto">
          <ErrorBoundary>
            <ContentPanel 
              activeStep={activeStep}
              stepStatus={stepStatus}
              formData={formData}
              onInputChange={handleInputChange}
              onSelectCoordinates={selectCoordinates}
              roadTypes={roadTypes}
              results={results}
              error={error}
              cityName={cityName}
              isAnalyzing={isAnalyzing}
              rainfallValue={rainfallValue}
              onRainfallChange={setRainfallValue}
            />
          </ErrorBoundary>
        </div>
      </div>
    </div>
  )
}

// Lightning Flow Component
function LightningFlow({ 
  steps, 
  activeStep, 
  stepStatus, 
  onStepClick, 
  lightningPath, 
  svgRef, 
  pathRef,
  getDotPosition 
}) {
  const [pathLength, setPathLength] = useState(0)
  const [showBolt, setShowBolt] = useState(false)

  useEffect(() => {
    if (pathRef.current) {
      const length = pathRef.current.getTotalLength()
      setPathLength(length)
      
      // Trigger bolt animation after a short delay
      setTimeout(() => setShowBolt(true), 300)
    }
  }, [])

  return (
    <div className="relative w-full max-w-md mx-auto">
      <svg
        ref={svgRef}
        width="300"
        height="600"
        viewBox="0 0 300 600"
        className="w-full h-full"
      >
        <defs>
          {/* Lightning gradient */}
          <linearGradient id="lightningGradient" x1="0%" y1="0%" x2="0%" y2="100%">
            <stop offset="0%" stopColor="#7dd3ff" />
            <stop offset="50%" stopColor="#60a5fa" />
            <stop offset="100%" stopColor="#93c5fd" />
          </linearGradient>
          
          {/* Glow filter */}
          <filter id="lightningGlow" x="-50%" y="-50%" width="200%" height="200%">
            <feGaussianBlur stdDeviation="3" result="coloredBlur"/>
            <feMerge> 
              <feMergeNode in="coloredBlur"/>
              <feMergeNode in="SourceGraphic"/>
            </feMerge>
          </filter>
        </defs>

        {/* Lightning bolt path */}
        <motion.path
          ref={pathRef}
          d={lightningPath}
          className="lightning-bolt"
          stroke="url(#lightningGradient)"
          strokeWidth="4"
          fill="none"
          strokeLinecap="round"
          strokeLinejoin="round"
          filter="url(#lightningGlow)"
          initial={{ 
            strokeDasharray: pathLength,
            strokeDashoffset: pathLength 
          }}
          animate={{ 
            strokeDashoffset: showBolt ? 0 : pathLength 
          }}
          transition={{ 
            duration: 0.6, 
            ease: "easeInOut" 
          }}
        />

        {/* Interactive dots */}
        {steps.map((step, index) => {
          const position = getDotPosition(index)
          const isActive = activeStep === step.id
          const status = stepStatus[step.id]
          
          return (
            <g key={step.id}>
              {/* Interactive area for better touch targets */}
              <circle
                cx={position.x}
                cy={position.y}
                r="20"
                fill="transparent"
                onClick={() => onStepClick(step.id)}
                onKeyDown={(e) => {
                  if (e.key === 'Enter' || e.key === ' ') {
                    e.preventDefault()
                    onStepClick(step.id)
                  }
                }}
                style={{ cursor: 'pointer' }}
                tabIndex={0}
                role="button"
                aria-label={`Step ${step.id}: ${step.name}. Status: ${status}. ${isActive ? 'Currently active.' : 'Click to view.'}`}
                aria-pressed={isActive}
              />
              
              {/* Dot */}
              <circle
                cx={position.x}
                cy={position.y}
                r="12"
                className={getStepStatusClass(step.id)}
                style={{ pointerEvents: 'none' }}
              />
              
              {/* Step number */}
              <text
                x={position.x}
                y={position.y + 5}
                textAnchor="middle"
                className="text-xs font-bold fill-white pointer-events-none"
                aria-hidden="true"
              >
                {step.id}
              </text>
              
              {/* Step label */}
              <text
                x={position.x + 20}
                y={position.y + 5}
                className={`text-sm font-medium pointer-events-none ${
                  isActive ? 'fill-[#7dd3ff] dark:fill-[#7dd3ff] light:fill-[#2563eb]' : 'fill-gray-300 dark:fill-gray-300 light:fill-gray-600'
                }`}
                aria-hidden="true"
              >
                {step.name}
              </text>
            </g>
          )
        })}
      </svg>
    </div>
  )

  function getStepStatusClass(stepId) {
    const status = stepStatus[stepId]
    return `storm-dot storm-dot--${status}`
  }
}

// Content Panel Component
function ContentPanel({ 
  activeStep, 
  stepStatus, 
  formData, 
  onInputChange, 
  onSelectCoordinates, 
  roadTypes, 
  results, 
  error,
  cityName,
  isAnalyzing,
  rainfallValue,
  onRainfallChange
}) {
  return (
    <div className="p-8">
      <AnimatePresence mode="wait">
        <motion.div
          key={activeStep}
          initial={{ opacity: 0, x: 20 }}
          animate={{ opacity: 1, x: 0 }}
          exit={{ opacity: 0, x: -20 }}
          transition={{ duration: 0.3 }}
        >
          {activeStep === 1 && (
            <Step1InputAcquisition 
              formData={formData}
              onInputChange={onInputChange}
              onSelectCoordinates={onSelectCoordinates}
              roadTypes={roadTypes}
              error={error}
              cityName={cityName}
              rainfallValue={rainfallValue}
              onRainfallChange={onRainfallChange}
            />
          )}
          {activeStep === 2 && <Step2Segmentation results={results} isAnalyzing={isAnalyzing} />}
          {activeStep === 3 && <Step3SurfaceCoverage results={results} />}
          {activeStep === 4 && <Step4Terrain results={results} />}
          {activeStep === 5 && (
            <div className="space-y-6">
              <Step5FloodRisk results={results} />
              <AIInsightFeed 
                results={results} 
                isAnalyzing={isAnalyzing}
                rainfallValue={rainfallValue}
                onRainfallChange={onRainfallChange}
              />
            </div>
          )}
        </motion.div>
      </AnimatePresence>
    </div>
  )
}

// Step 1: Input/Acquisition
function Step1InputAcquisition({ formData, onInputChange, onSelectCoordinates, roadTypes, error, cityName, rainfallValue, onRainfallChange }) {
  return (
    <div className="space-y-6">
      <div>
        <h2 className="text-2xl font-bold text-[#7dd3ff] dark:text-[#7dd3ff] light:text-[#1d4ed8] mb-2">Input & Data Acquisition</h2>
        <p className="text-gray-300 dark:text-gray-300 light:text-gray-600">Enter coordinates to begin the lightning-fast analysis</p>
      </div>

      {/* Coordinate Input */}
      <div className="grid grid-cols-1 md:grid-cols-2 gap-4">
        <div>
          <label className="block text-sm font-medium text-gray-300 dark:text-gray-300 light:text-gray-700 mb-2">Latitude</label>
          <input
            type="text"
            name="latitude"
            value={formData.latitude}
            onChange={onInputChange}
            placeholder="29.7158"
            className="w-full px-4 py-3 bg-white/5 dark:bg-white/5 light:bg-white border border-white/20 dark:border-white/20 light:border-gray-300 rounded-lg text-white dark:text-white light:text-gray-900 placeholder-gray-400 dark:placeholder-gray-400 light:placeholder-gray-500 focus:outline-none focus:ring-2 focus:ring-[#7dd3ff] focus:border-transparent transition-all duration-300"
          />
        </div>
        <div>
          <label className="block text-sm font-medium text-gray-300 dark:text-gray-300 light:text-gray-700 mb-2">Longitude</label>
          <input
            type="text"
            name="longitude"
            value={formData.longitude}
            onChange={onInputChange}
            placeholder="-95.4018"
            className="w-full px-4 py-3 bg-white/5 dark:bg-white/5 light:bg-white border border-white/20 dark:border-white/20 light:border-gray-300 rounded-lg text-white dark:text-white light:text-gray-900 placeholder-gray-400 dark:placeholder-gray-400 light:placeholder-gray-500 focus:outline-none focus:ring-2 focus:ring-[#7dd3ff] focus:border-transparent transition-all duration-300"
          />
        </div>
      </div>

      {/* Road Type */}
      <div>
        <label className="block text-sm font-medium text-gray-300 dark:text-gray-300 light:text-gray-700 mb-2">Road Type</label>
        <select
          name="roadType"
          value={formData.roadType}
          onChange={onInputChange}
          className="w-full px-4 py-3 bg-white/5 dark:bg-white/5 light:bg-white border border-white/20 dark:border-white/20 light:border-gray-300 rounded-lg text-white dark:text-white light:text-gray-900 focus:outline-none focus:ring-2 focus:ring-[#7dd3ff] focus:border-transparent transition-all duration-300"
        >
          {roadTypes.map(type => (
            <option key={type.value} value={type.value} className="bg-gray-800 dark:bg-gray-800 light:bg-white">
              {type.label}
            </option>
          ))}
        </select>
      </div>

      {/* Rainfall Slider */}
      <div>
        <label className="block text-sm font-medium text-gray-300 dark:text-gray-300 light:text-gray-700 mb-2">Expected Rainfall (24h)</label>
        <div className="bg-white/5 dark:bg-white/5 light:bg-gray-50 border border-white/20 dark:border-white/20 light:border-gray-300 rounded-lg p-4">
          <div className="flex items-center justify-between mb-3">
            <span className="text-blue-400 font-semibold">{rainfallValue}mm</span>
            <span className="text-xs text-gray-400">
              {rainfallValue <= 10 ? 'Light Rain' : 
               rainfallValue <= 25 ? 'Moderate Rain' : 
               rainfallValue <= 50 ? 'Heavy Rain' : 
               rainfallValue <= 100 ? 'Very Heavy Rain' : 'Extreme Rain'}
            </span>
          </div>
          <input
            type="range"
            min="5"
            max="200"
            step="5"
            value={rainfallValue}
            onChange={(e) => onRainfallChange(Number(e.target.value))}
            className="w-full h-2 bg-gray-700 rounded-lg appearance-none cursor-pointer"
          />
          <div className="flex justify-between text-xs text-gray-400 mt-2">
            <span>5mm</span>
            <span>50mm</span>
            <span>100mm</span>
            <span>200mm</span>
          </div>
        </div>
      </div>

      {/* Quick Select */}
      <div>
        <label className="block text-sm font-medium text-gray-300 dark:text-gray-300 light:text-gray-700 mb-3">Quick Select Locations</label>
        <div className="flex flex-wrap gap-2">
          <button
            onClick={() => onSelectCoordinates(29.715820777907464, -95.40178894546409, 'Houston')}
            className="px-3 py-2 bg-white/10 dark:bg-white/10 light:bg-gray-100 hover:bg-[#7dd3ff]/20 border border-white/20 dark:border-white/20 light:border-gray-300 hover:border-[#7dd3ff]/50 rounded-lg text-sm text-gray-300 dark:text-gray-300 light:text-gray-700 hover:text-[#7dd3ff] dark:text-[#7dd3ff] light:text-[#1d4ed8] transition-all duration-300"
          >
            Houston
          </button>
          <button
            onClick={() => onSelectCoordinates(37.7749, -122.4194, 'San Francisco')}
            className="px-3 py-2 bg-white/10 dark:bg-white/10 light:bg-gray-100 hover:bg-[#7dd3ff]/20 border border-white/20 dark:border-white/20 light:border-gray-300 hover:border-[#7dd3ff]/50 rounded-lg text-sm text-gray-300 dark:text-gray-300 light:text-gray-700 hover:text-[#7dd3ff] dark:text-[#7dd3ff] light:text-[#1d4ed8] transition-all duration-300"
          >
            San Francisco
          </button>
          <button
            onClick={() => onSelectCoordinates(37.42033466724041, -122.0368897987091, 'Palo Alto')}
            className="px-3 py-2 bg-white/10 dark:bg-white/10 light:bg-gray-100 hover:bg-[#7dd3ff]/20 border border-white/20 dark:border-white/20 light:border-gray-300 hover:border-[#7dd3ff]/50 rounded-lg text-sm text-gray-300 dark:text-gray-300 light:text-gray-700 hover:text-[#7dd3ff] dark:text-[#7dd3ff] light:text-[#1d4ed8] transition-all duration-300"
          >
            Palo Alto
          </button>
        </div>
      </div>

      {/* Error Display */}
      {error && (
        <div className="p-4 bg-red-500/20 dark:bg-red-500/20 light:bg-red-100 border border-red-500/30 dark:border-red-500/30 light:border-red-300 text-red-300 dark:text-red-300 light:text-red-700 rounded-xl">
          <div className="flex items-center">
            <svg className="w-5 h-5 mr-2" fill="currentColor" viewBox="0 0 20 20">
              <path fillRule="evenodd" d="M18 10a8 8 0 11-16 0 8 8 0 0116 0zm-7 4a1 1 0 11-2 0 1 1 0 012 0zm-1-9a1 1 0 00-1 1v4a1 1 0 102 0V6a1 1 0 00-1-1z" clipRule="evenodd" />
            </svg>
            {error}
          </div>
        </div>
      )}

      {/* Status */}
      {formData.latitude && formData.longitude && (
        <div className="p-4 bg-[#7dd3ff]/10 dark:bg-[#7dd3ff]/10 light:bg-[#7dd3ff]/20 border border-[#7dd3ff]/30 dark:border-[#7dd3ff]/30 light:border-[#7dd3ff]/50 rounded-xl">
          <h3 className="text-[#7dd3ff] dark:text-[#7dd3ff] light:text-[#1d4ed8] font-medium mb-2">Ready for Analysis</h3>
          <p className="text-gray-300 dark:text-gray-300 light:text-gray-600 text-sm">
            Coordinates: {parseFloat(formData.latitude).toFixed(4)}, {parseFloat(formData.longitude).toFixed(4)}
            {cityName && ` • ${cityName}`}
          </p>
          <p className="text-gray-300 dark:text-gray-300 light:text-gray-600 text-sm">Road Type: {roadTypes.find(t => t.value === formData.roadType)?.label}</p>
        </div>
      )}
    </div>
  )
}

// Image Card Component for Segmentation Display
function ImageCard({ 
  angle, 
  filename, 
  imageUrl, 
  isLoading, 
  hasError, 
  isLoaded, 
  onImageLoad, 
  onImageError, 
  hoveredImage, 
  setHoveredImage 
}) {
  return (
    <motion.div 
      initial={{ opacity: 0, scale: 0.95 }}
      animate={{ opacity: 1, scale: 1 }}
      transition={{ delay: angle / 100 }}
      className="group bg-white/5 dark:bg-white/5 light:bg-white rounded-xl p-4 border border-white/10 dark:border-white/10 light:border-gray-200 hover:border-[#7dd3ff]/40 transition-all duration-300 hover:shadow-lg hover:shadow-[#7dd3ff]/10"
      onMouseEnter={() => setHoveredImage(angle)}
      onMouseLeave={() => setHoveredImage(null)}
    >
      <div className="aspect-video bg-gray-700/50 dark:bg-gray-700/50 light:bg-gray-200 rounded-lg mb-3 overflow-hidden relative shadow-inner">
        {isLoading ? (
          <div className="absolute inset-0 flex items-center justify-center bg-gray-800/50">
            <div className="flex flex-col items-center space-y-2">
              <div className="w-6 h-6 storm-spinner"></div>
              <span className="text-gray-400 text-xs">Loading...</span>
            </div>
          </div>
        ) : hasError ? (
          <div className="absolute inset-0 flex items-center justify-center bg-red-900/20">
            <div className="text-center p-3">
              <svg className="w-8 h-8 text-red-400 mx-auto mb-2" fill="none" stroke="currentColor" viewBox="0 0 24 24">
                <path strokeLinecap="round" strokeLinejoin="round" strokeWidth={2} d="M12 9v2m0 4h.01m-6.938 4h13.856c1.54 0 2.502-1.667 1.732-2.5L13.732 4c-.77-.833-1.732-.833-2.5 0L4.268 6.5c-.77.833-.192 2.5 1.732 2.5z" />
              </svg>
              <span className="text-red-400 text-xs">Not available</span>
            </div>
          </div>
        ) : imageUrl ? (
          <>
            <img
              src={imageUrl}
              alt={`AI Segmented view ${angle}° - Surface types highlighted with colored overlay`}
              className={`w-full h-full object-cover rounded-lg shadow-lg transition-all duration-300 ${
                hoveredImage === angle ? 'scale-105' : 'scale-100'
              }`}
              onLoad={() => onImageLoad && onImageLoad(filename)}
              onError={() => onImageError && onImageError(filename)}
            />
            {/* Zoom indicator on hover */}
            {hoveredImage === angle && (
              <div className="absolute top-2 right-2 bg-black/60 backdrop-blur-sm px-2 py-1 rounded-full">
                <svg className="w-4 h-4 text-white" fill="none" stroke="currentColor" viewBox="0 0 24 24">
                  <path strokeLinecap="round" strokeLinejoin="round" strokeWidth={2} d="M21 21l-6-6m2-5a7 7 0 11-14 0 7 7 0 0114 0zM10 7v3m0 0v3m0-3h3m-3 0H7" />
                </svg>
              </div>
            )}
          </>
        ) : (
          <div className="absolute inset-0 flex items-center justify-center bg-gray-800/30">
            <div className="text-center">
              <div className="w-12 h-12 bg-gray-600/50 rounded-lg flex items-center justify-center mb-2 mx-auto">
                <svg className="w-6 h-6 text-gray-400" fill="none" stroke="currentColor" viewBox="0 0 24 24">
                  <path strokeLinecap="round" strokeLinejoin="round" strokeWidth={2} d="M4 16l4.586-4.586a2 2 0 012.828 0L16 16m-2-2l1.586-1.586a2 2 0 012.828 0L20 14m-6-6h.01M6 20h12a2 2 0 002-2V6a2 2 0 00-2-2H6a2 2 0 00-2 2v12a2 2 0 002 2z" />
                </svg>
              </div>
              <span className="text-gray-400 text-sm">View {angle}°</span>
            </div>
          </div>
        )}
      </div>
      
      <div className="flex items-center justify-between">
        <div className="text-sm font-medium text-gray-300 dark:text-gray-300 light:text-gray-700">
          Direction: {angle}°
        </div>
        <div className="flex items-center space-x-1">
          {hasError ? (
            <>
              <div className="w-2 h-2 bg-red-400 rounded-full"></div>
              <span className="text-xs text-red-400">Error</span>
            </>
          ) : isLoaded ? (
            <>
              <div className="w-2 h-2 bg-green-400 rounded-full"></div>
              <span className="text-xs text-green-400">Ready</span>
            </>
          ) : (
            <>
              <div className="w-2 h-2 bg-yellow-400 rounded-full"></div>
              <span className="text-xs text-yellow-400">Loading</span>
            </>
          )}
        </div>
      </div>
      
      {/* Surface legend */}
      <div className="mt-2 pt-2 border-t border-white/10 dark:border-white/10 light:border-gray-200">
        <div className="flex items-center justify-between text-xs">
          <div className="flex items-center space-x-1">
            <div className="w-2 h-2 bg-gray-500 rounded-full"></div>
            <span className="text-gray-400 dark:text-gray-400 light:text-gray-600">Asphalt</span>
          </div>
          <div className="flex items-center space-x-1">
            <div className="w-2 h-2 bg-green-500 rounded-full"></div>
            <span className="text-gray-400 dark:text-gray-400 light:text-gray-600">Vegetation</span>
          </div>
          <div className="flex items-center space-x-1">
            <div className="w-2 h-2 bg-blue-500 rounded-full"></div>
            <span className="text-gray-400 dark:text-gray-400 light:text-gray-600">Other</span>
          </div>
        </div>
      </div>
    </motion.div>
  )
}


// Step 2: Segmentation
function Step2Segmentation({ results, isAnalyzing }) {
  const [imageLoadStates, setImageLoadStates] = useState({})
  const [imageErrors, setImageErrors] = useState({})
  const [hoveredImage, setHoveredImage] = useState(null)

  const handleImageLoad = (filename) => {
    console.log('Image loaded successfully:', filename)
    setImageLoadStates(prev => ({ ...prev, [filename]: 'loaded' }))
  }

  const handleImageError = (filename) => {
    setImageErrors(prev => ({ ...prev, [filename]: true }))
    setImageLoadStates(prev => ({ ...prev, [filename]: 'error' }))
    console.error(`Failed to load segmentation image: ${filename}`)
    console.error(`Check if backend is running on http://localhost:3001`)
    console.error(`Check if image exists at the constructed URL`)
  }

  // Check if we have the new format (segmentation_folder and images array)
  const hasNewFormat = results?.segmentation_folder && results?.images && results.images.length > 0
  // Fallback to old format for backward compatibility
  const hasLegacyFormat = results?.segmentation_images && Object.keys(results.segmentation_images).length > 0
  const hasSegmentationImages = hasNewFormat || hasLegacyFormat

  return (
    <div className="space-y-6">
      <div>
        <h2 className="text-2xl font-bold text-[#7dd3ff] dark:text-[#7dd3ff] light:text-[#1d4ed8] mb-2">AI Segmentation</h2>
        <p className="text-gray-300 dark:text-gray-300 light:text-gray-600">Street View image analysis using Mask2Former with surface overlay</p>
      </div>
      
      <div className="grid grid-cols-2 gap-4">
        {hasNewFormat ? (
          // Use new format: iterate through images array
          results.images.map(filename => {
            const angle = filename.split('.')[0] // Extract angle from filename (e.g., "0.jpg" -> "0")
            const imageUrl = `http://localhost:3001${results.segmentation_folder}${filename}`
            console.log('Debug - Image URL:', imageUrl)
            console.log('Debug - segmentation_folder:', results.segmentation_folder)
            console.log('Debug - filename:', filename)
            
            // FIXED: Only show loading state if we're analyzing AND haven't loaded the image yet
            const isLoading = isAnalyzing && !imageLoadStates[filename] && !imageErrors[filename]
            const hasError = imageErrors[filename]
            const isLoaded = imageLoadStates[filename] === 'loaded'
            console.log('Debug - Loading states:', { isLoading, hasError, isLoaded, imageLoadStates: imageLoadStates[filename] })
            
            return (
              <ImageCard 
                key={filename}
                angle={parseInt(angle)}
                filename={filename}
                imageUrl={imageUrl}
                isLoading={isLoading}
                hasError={hasError}
                isLoaded={isLoaded}
                onImageLoad={handleImageLoad}
                onImageError={handleImageError}
                hoveredImage={hoveredImage}
                setHoveredImage={setHoveredImage}
              />
            )
          })
        ) : hasLegacyFormat ? (
          // Fallback to old format for backward compatibility
          [0, 90, 180, 270].map(angle => {
            const angleStr = angle.toString()
            const imageUrl = `http://localhost:3001${results.segmentation_images[angleStr]}`
            const isLoading = isAnalyzing && !imageLoadStates[angleStr] && !imageErrors[angleStr]
            const hasError = imageErrors[angleStr]
            const isLoaded = imageLoadStates[angleStr] === 'loaded'
            
            return (
              <ImageCard 
                key={angle}
                angle={angle}
                filename={`${angle}.jpg`}
                imageUrl={imageUrl}
                isLoading={isLoading}
                hasError={hasError}
                isLoaded={isLoaded}
                onImageLoad={() => handleImageLoad(angleStr)}
                onImageError={() => handleImageError(angleStr)}
                hoveredImage={hoveredImage}
                setHoveredImage={setHoveredImage}
              />
            )
          })
        ) : (
          // Show placeholders when no results yet
          [0, 90, 180, 270].map(angle => (
            <ImageCard 
              key={angle}
              angle={angle}
              filename={`${angle}.jpg`}
              imageUrl={null}
              isLoading={isAnalyzing}
              hasError={false}
              isLoaded={false}
              onImageLoad={handleImageLoad}
              onImageError={handleImageError}
              hoveredImage={hoveredImage}
              setHoveredImage={setHoveredImage}
            />
          ))
        )}
      </div>

      <div className="p-4 bg-blue-500/10 dark:bg-blue-500/10 light:bg-blue-100 border border-blue-500/30 dark:border-blue-500/30 light:border-blue-300 rounded-xl">
        <div className="flex items-start space-x-3">
          <svg className="w-5 h-5 text-blue-400 dark:text-blue-400 light:text-blue-600 mt-0.5 flex-shrink-0" fill="none" stroke="currentColor" viewBox="0 0 24 24">
            <path strokeLinecap="round" strokeLinejoin="round" strokeWidth={2} d="M13 16h-1v-4h-1m1-4h.01M21 12a9 9 0 11-18 0 9 9 0 0118 0z" />
          </svg>
          <div>
            <p className="text-blue-300 dark:text-blue-300 light:text-blue-700 text-sm">
              {isAnalyzing ? (
                "Processing street view images with AI-powered segmentation to identify surface types..."
              ) : hasSegmentationImages ? (
                hasNewFormat ? 
                  `Segmentation complete — ${results.images.length} segmented images saved with AI surface analysis highlighting vegetation (green), asphalt (gray), and other structures (blue).` :
                  "Segmentation complete — AI has analyzed surfaces and highlighted vegetation (green), asphalt (gray), and other structures (blue)."
              ) : (
                "Segmentation will be processed during analysis to identify flood-relevant surface types..."
              )}
            </p>
            {hasSegmentationImages && (
              <p className="text-blue-300/70 dark:text-blue-300/70 light:text-blue-600/70 text-xs mt-1">
                Hover over images to zoom. Surface types are color-coded for easy identification.
                {hasNewFormat && ` Results saved to: ${results.segmentation_folder}`}
              </p>
            )}
          </div>
        </div>
      </div>
    </div>
  )
}

// Step 3: Surface Coverage with Enhanced Charts
function Step3SurfaceCoverage({ results }) {
  if (!results?.surfaces) {
    return (
      <div className="space-y-6">
        <div>
          <h2 className="text-2xl font-bold text-[#7dd3ff] dark:text-[#7dd3ff] light:text-[#1d4ed8] mb-2">Surface Coverage</h2>
          <p className="text-gray-300">Analyzing surface types and percentages</p>
        </div>
        <div className="p-8 bg-white/5 rounded-xl border border-white/10 flex items-center justify-center">
          <div className="text-center">
            <div className="w-8 h-8 storm-spinner mx-auto mb-4"></div>
            <span className="text-gray-400">Processing with Mask2Former AI...</span>
          </div>
        </div>
      </div>
    )
  }

  const chartData = [
    { name: 'Asphalt', value: results.surfaces.asphalt, color: '#6B7280', label: 'Impermeable Surfaces' },
    { name: 'Greenery', value: results.surfaces.greenery, color: '#10B981', label: 'Vegetation & Drainage' },
    { name: 'Other', value: results.surfaces.other, color: '#3B82F6', label: 'Structures & Mixed' }
  ]

  return (
    <div className="space-y-6">
        <div>
          <h2 className="text-2xl font-bold text-[#7dd3ff] dark:text-[#7dd3ff] light:text-[#1d4ed8] mb-2">Surface Coverage Analysis</h2>
          <p className="text-gray-300 dark:text-gray-300 light:text-gray-600">AI-powered surface segmentation results using Mask2Former</p>
        </div>

      {/* Donut Chart */}
      <div className="bg-white/5 dark:bg-white/5 light:bg-white rounded-xl border border-white/10 dark:border-white/10 light:border-gray-200 p-6">
        <h3 className="text-lg font-semibold text-white dark:text-white light:text-gray-900 mb-4">Surface Type Distribution</h3>
        <div className="grid grid-cols-1 lg:grid-cols-2 gap-6">
          <div className="h-64">
            <ResponsiveContainer width="100%" height="100%">
              <PieChart>
                <Pie
                  data={chartData}
                  cx="50%"
                  cy="50%"
                  outerRadius={80}
                  innerRadius={40}
                  paddingAngle={2}
                  dataKey="value"
                >
                  {chartData.map((entry, index) => (
                    <Cell key={`cell-${index}`} fill={entry.color} />
                  ))}
                </Pie>
              </PieChart>
            </ResponsiveContainer>
          </div>
          
          <div className="space-y-4">
            {chartData.map((item, index) => (
              <motion.div 
                key={index}
                initial={{ opacity: 0, x: 20 }}
                animate={{ opacity: 1, x: 0 }}
                transition={{ delay: index * 0.1 }}
                className="flex items-center justify-between p-3 bg-white/5 dark:bg-white/5 light:bg-gray-50 rounded-lg"
              >
                <div className="flex items-center space-x-3">
                  <div 
                    className="w-4 h-4 rounded-full"
                    style={{ backgroundColor: item.color }}
                  />
                  <div>
                    <div className="font-medium text-white dark:text-white light:text-gray-900">{item.name}</div>
                    <div className="text-xs text-gray-400 dark:text-gray-400 light:text-gray-600">{item.label}</div>
                  </div>
                </div>
                <div className="text-right">
                  <div className="text-lg font-bold text-white dark:text-white light:text-gray-900">{item.value.toFixed(1)}%</div>
                </div>
              </motion.div>
            ))}
          </div>
        </div>
      </div>

      {/* Analysis Insights */}
      <div className="bg-[#7dd3ff]/10 dark:bg-[#7dd3ff]/10 light:bg-[#7dd3ff]/20 border border-[#7dd3ff]/30 dark:border-[#7dd3ff]/30 light:border-[#7dd3ff]/50 rounded-xl p-4">
        <h4 className="text-[#7dd3ff] dark:text-[#7dd3ff] light:text-[#1d4ed8] font-semibold mb-2">Analysis Insights</h4>
        <div className="text-sm text-gray-300 dark:text-gray-300 light:text-gray-600 space-y-1">
          <p>• {results.surfaces.asphalt > 50 ? 'High' : results.surfaces.asphalt > 30 ? 'Moderate' : 'Low'} impermeable surface coverage detected</p>
          <p>• Vegetation coverage: {results.surfaces.greenery > 40 ? 'Excellent' : results.surfaces.greenery > 25 ? 'Good' : 'Limited'} natural drainage potential</p>
          <p>• Surface analysis completed using computer vision on 4-directional street view imagery</p>
        </div>
      </div>
    </div>
  )
}

// Step 4: Terrain + Flood Risk Analysis
function Step4Terrain({ results }) {
  if (!results) {
    return (
      <div className="space-y-6">
        <div>
          <h2 className="text-2xl font-bold text-[#7dd3ff] dark:text-[#7dd3ff] light:text-[#1d4ed8] mb-2">Terrain & Flood Risk Analysis</h2>
          <p className="text-gray-300 dark:text-gray-300 light:text-gray-600">Topographical characteristics and flood risk assessment</p>
        </div>
        <div className="p-8 bg-white/5 rounded-xl border border-white/10 flex items-center justify-center">
          <span className="text-gray-400">Awaiting analysis results...</span>
        </div>
      </div>
    )
  }

  const getRiskColor = (level) => {
    switch(level) {
      case 'HIGH': return '#ef4444'
      case 'MEDIUM': return '#f59e0b'
      case 'LOW': return '#10b981'
      default: return '#6b7280'
    }
  }

  return (
    <div className="space-y-6">
        <div>
          <h2 className="text-2xl font-bold text-[#7dd3ff] dark:text-[#7dd3ff] light:text-[#1d4ed8] mb-2">Terrain & Flood Risk Analysis</h2>
          <p className="text-gray-300 dark:text-gray-300 light:text-gray-600">Topographical characteristics and comprehensive flood risk assessment</p>
        </div>

      {/* Terrain Data */}
      <div className="grid grid-cols-2 gap-4">
        <div className="bg-blue-500/20 rounded-lg p-6">
          <div className="text-3xl font-bold text-white dark:text-white light:text-gray-900">{results.elevation_m?.toFixed(1)}m</div>
          <div className="text-sm text-gray-300 dark:text-gray-300 light:text-gray-600">Elevation</div>
        </div>
        <div className="bg-yellow-500/20 rounded-lg p-6">
          <div className="text-3xl font-bold text-white dark:text-white light:text-gray-900">{results.slope_pct?.toFixed(2)}%</div>
          <div className="text-sm text-gray-300 dark:text-gray-300 light:text-gray-600">Slope</div>
        </div>
      </div>

      {/* Flood Risk Assessment */}
      {results.risk && (
        <div className="bg-white/5 dark:bg-white/5 light:bg-white rounded-xl border border-white/10 dark:border-white/10 light:border-gray-200 p-6">
          <h3 className="text-lg font-semibold text-white dark:text-white light:text-gray-900 mb-4 flex items-center">
            <svg className="w-6 h-6 mr-2 text-[#7dd3ff] dark:text-[#7dd3ff] light:text-[#1d4ed8]" fill="none" stroke="currentColor" viewBox="0 0 24 24">
              <path strokeLinecap="round" strokeLinejoin="round" strokeWidth={2} d="M13 16h-1v-4h-1m1-4h.01M21 12a9 9 0 11-18 0 9 9 0 0118 0z" />
            </svg>
            Flood Risk Assessment
          </h3>
          <div className="grid grid-cols-1 lg:grid-cols-2 gap-6">
            {/* Circular Gauge */}
            <div className="flex flex-col items-center justify-center bg-black/20 dark:bg-black/20 light:bg-gray-100 rounded-xl p-6">
              <CircularGauge
                value={results.risk.score}
                max={100}
                size={140}
                strokeWidth={12}
                label="Risk Score"
                animationDelay={0.5}
              />
              <div className="mt-4 text-center">
                <div className={`inline-block px-3 py-1 rounded-full text-sm font-bold ${
                  results.risk.level === 'HIGH' ? 'bg-red-500/20 text-red-300' :
                  results.risk.level === 'MEDIUM' ? 'bg-orange-500/20 text-orange-300' :
                  'bg-green-500/20 text-green-300'
                }`}>
                  {results.risk.level} RISK
                </div>
              </div>
            </div>

            {/* Risk Details */}
            <div className="space-y-4">
              <h4 className="text-white dark:text-white light:text-gray-900 font-semibold">Risk Factors</h4>
              
              {/* Risk Factor Breakdown */}
              <div className="space-y-3">
                <div className="bg-black/20 dark:bg-black/20 light:bg-gray-100 rounded-lg p-3">
                  <div className="flex justify-between items-center mb-2">
                    <span className="text-sm text-gray-300 dark:text-gray-300 light:text-gray-700">Impermeable Surface</span>
                    <span className="text-blue-400 font-bold">{results.surfaces?.asphalt?.toFixed(1)}%</span>
                  </div>
                  <div className="w-full bg-gray-700 rounded-full h-2">
                    <motion.div
                      className="h-2 rounded-full bg-blue-400"
                      style={{ width: `${results.surfaces?.asphalt || 0}%` }}
                      initial={{ width: 0 }}
                      animate={{ width: `${results.surfaces?.asphalt || 0}%` }}
                      transition={{ duration: 1, delay: 0.8 }}
                    />
                  </div>
                </div>
                
                <div className="bg-black/20 dark:bg-black/20 light:bg-gray-100 rounded-lg p-3">
                  <div className="flex justify-between items-center mb-2">
                    <span className="text-sm text-gray-300 dark:text-gray-300 light:text-gray-700">Vegetation Coverage</span>
                    <span className="text-green-400 font-bold">{results.surfaces?.greenery?.toFixed(1)}%</span>
                  </div>
                  <div className="w-full bg-gray-700 rounded-full h-2">
                    <motion.div
                      className="h-2 rounded-full bg-green-400"
                      style={{ width: `${results.surfaces?.greenery || 0}%` }}
                      initial={{ width: 0 }}
                      animate={{ width: `${results.surfaces?.greenery || 0}%` }}
                      transition={{ duration: 1, delay: 1.0 }}
                    />
                  </div>
                </div>
                
                <div className="bg-black/20 dark:bg-black/20 light:bg-gray-100 rounded-lg p-3">
                  <div className="flex justify-between items-center mb-2">
                    <span className="text-sm text-gray-300 dark:text-gray-300 light:text-gray-700">24h Rainfall</span>
                    <span className="text-yellow-400 font-bold">{results.rainfall_mm?.toFixed(1)}mm</span>
                  </div>
                  <div className="w-full bg-gray-700 rounded-full h-2">
                    <motion.div
                      className="h-2 rounded-full bg-yellow-400"
                      style={{ width: `${Math.min((results.rainfall_mm || 0) / 100 * 100, 100)}%` }}
                      initial={{ width: 0 }}
                      animate={{ width: `${Math.min((results.rainfall_mm || 0) / 100 * 100, 100)}%` }}
                      transition={{ duration: 1, delay: 1.2 }}
                    />
                  </div>
                </div>
              </div>
            </div>
          </div>
        </div>
      )}

      {/* Terrain Analysis Insights */}
      <div className="bg-[#7dd3ff]/10 dark:bg-[#7dd3ff]/10 light:bg-[#7dd3ff]/20 border border-[#7dd3ff]/30 dark:border-[#7dd3ff]/30 light:border-[#7dd3ff]/50 rounded-xl p-4">
        <h4 className="text-[#7dd3ff] dark:text-[#7dd3ff] light:text-[#1d4ed8] font-semibold mb-2">Terrain Analysis Summary</h4>
        <div className="text-sm text-gray-300 dark:text-gray-300 light:text-gray-600 space-y-1">
          <p>• Elevation: {results.elevation_m > 100 ? 'High ground advantage' : results.elevation_m > 50 ? 'Moderate elevation' : 'Low-lying area - increased flood risk'}</p>
          <p>• Slope: {results.slope_pct > 5 ? 'Good natural drainage' : results.slope_pct > 2 ? 'Moderate drainage potential' : 'Poor natural drainage - water pooling likely'}</p>
          {results.risk && (
            <p>• Overall Risk: {results.risk.level === 'HIGH' ? 'Immediate mitigation needed' : results.risk.level === 'MEDIUM' ? 'Preventive measures recommended' : 'Low risk - maintain awareness'}</p>
          )}
        </div>
      </div>
    </div>
  )
}

// Step 5: Actions & Safety Recommendations
function Step5FloodRisk({ results }) {
  const [activeTab, setActiveTab] = useState('infrastructure')

  if (!results) {
    return (
      <div className="space-y-6">
        <div>
          <h2 className="text-2xl font-bold text-[#7dd3ff] dark:text-[#7dd3ff] light:text-[#1d4ed8] mb-2">Actions & Safety Recommendations</h2>
          <p className="text-gray-300 dark:text-gray-300 light:text-gray-600">Infrastructure planning and community safety measures</p>
        </div>
        <div className="p-8 bg-white/5 rounded-xl border border-white/10 flex items-center justify-center">
          <div className="text-center">
            <div className="w-8 h-8 storm-spinner mx-auto mb-4"></div>
            <span className="text-gray-400">Generating actionable recommendations...</span>
          </div>
        </div>
      </div>
    )
  }

  // Generate evacuation route link
  const generateEvacuationRoute = (lat, lon) => {
    // Default to higher elevation areas or major hospitals/evacuation centers
    const evacuationCenters = {
      // Houston area
      'houston': { lat: 29.7635, lon: -95.3698, name: 'Downtown Houston (Higher Ground)' },
      // San Francisco area  
      'sf': { lat: 37.7849, lon: -122.4094, name: 'San Francisco General Hospital' },
      // Default high ground
      'default': { lat: lat + 0.01, lon: lon + 0.01, name: 'Nearest High Ground' }
    }

    let destination = evacuationCenters.default
    
    // Determine closest evacuation center based on coordinates
    if (lat > 29.5 && lat < 30.2 && lon > -95.8 && lon < -95.0) {
      destination = evacuationCenters.houston
    } else if (lat > 37.6 && lat < 37.9 && lon > -122.6 && lon < -122.3) {
      destination = evacuationCenters.sf
    }

    const googleMapsUrl = `https://www.google.com/maps/dir/${lat},${lon}/${destination.lat},${destination.lon}`
    return { url: googleMapsUrl, name: destination.name }
  }

  const evacuationRoute = generateEvacuationRoute(results.coords?.lat, results.coords?.lon)

  return (
    <div className="space-y-6">
        <div>
          <h2 className="text-2xl font-bold text-[#7dd3ff] dark:text-[#7dd3ff] light:text-[#1d4ed8] mb-2">Actions & Safety Recommendations</h2>
          <p className="text-gray-300 dark:text-gray-300 light:text-gray-600">Comprehensive planning and emergency response strategies</p>
        </div>

      {/* Tab Navigation */}
      <div className="flex bg-white/5 dark:bg-white/5 light:bg-gray-100 rounded-lg p-1">
        <button
          onClick={() => setActiveTab('infrastructure')}
          className={`flex-1 py-3 px-4 rounded-md text-sm font-medium transition-all duration-300 ${
            activeTab === 'infrastructure'
              ? 'bg-[#7dd3ff] text-gray-900'
              : 'text-gray-300 dark:text-gray-300 light:text-gray-700 hover:text-white dark:hover:text-white light:hover:text-gray-900 hover:bg-white/10 dark:hover:bg-white/10 light:hover:bg-gray-200'
          }`}
        >
          Infrastructure Actions
        </button>
        <button
          onClick={() => setActiveTab('community')}
          className={`flex-1 py-3 px-4 rounded-md text-sm font-medium transition-all duration-300 ${
            activeTab === 'community'
              ? 'bg-[#7dd3ff] text-gray-900'
              : 'text-gray-300 dark:text-gray-300 light:text-gray-700 hover:text-white dark:hover:text-white light:hover:text-gray-900 hover:bg-white/10 dark:hover:bg-white/10 light:hover:bg-gray-200'
          }`}
        >
          Community Safety
        </button>
      </div>

      {/* Infrastructure Actions Tab */}
      {activeTab === 'infrastructure' && (
        <div className="space-y-4">
          {/* Intervention Cards */}
          {results.recommendation?.interventions && (
            <div className="space-y-4">
              <h3 className="text-lg font-semibold text-white dark:text-white light:text-gray-900">Recommended Infrastructure Interventions</h3>
              {results.recommendation.interventions.map((intervention, index) => (
                <motion.div 
                  key={index}
                  initial={{ opacity: 0, y: 20 }}
                  animate={{ opacity: 1, y: 0 }}
                  transition={{ delay: index * 0.1 }}
                  className="bg-white/5 rounded-xl border border-white/10 p-4"
                >
                  <div className="flex items-start justify-between mb-3">
                    <div className="flex items-center space-x-3">
                      <div className="w-8 h-8 bg-gradient-to-r from-[#7dd3ff] to-[#60a5fa] rounded-full flex items-center justify-center text-gray-900 font-bold text-sm">
                        {index + 1}
                      </div>
                      <div>
                        <h4 className="font-semibold text-white">
                          {intervention.type.replace(/_/g, ' ').replace(/\b\w/g, l => l.toUpperCase())}
                        </h4>
                        <p className="text-sm text-gray-400">{intervention.impact_description}</p>
                      </div>
                    </div>
                    <div className={`px-2 py-1 rounded-full text-xs font-medium ${
                      intervention.impact_severity === 'HIGH' ? 'bg-red-500/20 text-red-300' :
                      intervention.impact_severity === 'MEDIUM' ? 'bg-orange-500/20 text-orange-300' :
                      'bg-green-500/20 text-green-300'
                    }`}>
                      {intervention.impact_severity}
                    </div>
                  </div>
                  
                  <div className="grid grid-cols-2 md:grid-cols-4 gap-3">
                    <div className="bg-black/20 rounded-lg p-3 text-center">
                      <div className="text-lg font-bold text-green-400">
                        ${Math.round(intervention.cost_mid / 1000)}K
                      </div>
                      <div className="text-xs text-gray-400">Cost</div>
                    </div>
                    <div className="bg-black/20 rounded-lg p-3 text-center">
                      <div className="text-lg font-bold text-blue-400">{intervention.construction_time}</div>
                      <div className="text-xs text-gray-400">Duration</div>
                    </div>
                    <div className="bg-black/20 rounded-lg p-3 text-center">
                      <div className="text-lg font-bold text-yellow-400">{intervention.flood_reduction_pct}%</div>
                      <div className="text-xs text-gray-400">Reduction</div>
                    </div>
                    <div className="bg-black/20 rounded-lg p-3 text-center">
                      <div className="text-lg font-bold text-white">
                        {intervention.qty_sqft ? `${intervention.qty_sqft.toLocaleString()}` :
                         intervention.qty_ft ? `${intervention.qty_ft.toLocaleString()}` :
                         intervention.qty_trees ? `${intervention.qty_trees}` :
                         intervention.qty_inlets ? `${intervention.qty_inlets}` : 'N/A'}
                      </div>
                      <div className="text-xs text-gray-400">
                        {intervention.qty_sqft ? 'sq ft' :
                         intervention.qty_ft ? 'ft' :
                         intervention.qty_trees ? 'trees' :
                         intervention.qty_inlets ? 'inlets' : 'units'}
                      </div>
                    </div>
                  </div>

                  {/* Flood Reduction Bar */}
                  <div className="mt-3">
                    <div className="flex justify-between text-sm mb-1">
                      <span className="text-gray-300">Flood Reduction Impact</span>
                      <span className="text-yellow-400 font-bold">{intervention.flood_reduction_pct}%</span>
                    </div>
                    <div className="w-full bg-gray-700 rounded-full h-2">
                      <motion.div
                        className="h-2 rounded-full bg-gradient-to-r from-yellow-400 to-green-400"
                        initial={{ width: 0 }}
                        animate={{ width: `${intervention.flood_reduction_pct}%` }}
                        transition={{ duration: 1, delay: 0.5 + index * 0.2 }}
                      />
                    </div>
                  </div>
                </motion.div>
              ))}
            </div>
          )}

          {/* Project Totals */}
          {results.recommendation && (
            <motion.div 
              initial={{ opacity: 0, scale: 0.95 }}
              animate={{ opacity: 1, scale: 1 }}
              transition={{ delay: 1 }}
              className="bg-gradient-to-br from-[#7dd3ff]/20 to-[#60a5fa]/20 border-2 border-[#7dd3ff]/30 rounded-xl p-6"
            >
              <h3 className="text-xl font-bold text-[#7dd3ff] dark:text-[#7dd3ff] light:text-[#1d4ed8] mb-4 flex items-center">
                <svg className="w-6 h-6 mr-2" fill="none" stroke="currentColor" viewBox="0 0 24 24">
                  <path strokeLinecap="round" strokeLinejoin="round" strokeWidth={2} d="M9 19v-6a2 2 0 00-2-2H5a2 2 0 00-2 2v6a2 2 0 002 2h2a2 2 0 002-2zm0 0V9a2 2 0 012-2h2a2 2 0 012 2v10m-6 0a2 2 0 002 2h2a2 2 0 002-2m0 0V5a2 2 0 012-2h2a2 2 0 012 2v14a2 2 0 01-2 2h-2a2 2 0 01-2-2z" />
                </svg>
                Infrastructure Project Summary
              </h3>
              
              <div className="grid grid-cols-1 md:grid-cols-4 gap-4 mb-4">
                <div className="text-center bg-white/10 rounded-lg p-4">
                  <div className="text-2xl font-bold text-green-400">
                    ${Math.round(results.recommendation.total_cost?.mid / 1000)}K
                  </div>
                  <div className="text-sm text-gray-300">Total Cost</div>
                  <div className="text-xs text-gray-400 mt-1">
                    ${Math.round(results.recommendation.total_cost?.low / 1000)}K - ${Math.round(results.recommendation.total_cost?.high / 1000)}K
                  </div>
                </div>
                <div className="text-center bg-white/10 rounded-lg p-4">
                  <div className="text-2xl font-bold text-blue-400">{results.recommendation.total_duration}</div>
                  <div className="text-sm text-gray-300">Duration</div>
                </div>
                <div className="text-center bg-white/10 rounded-lg p-4">
                  <div className="text-2xl font-bold text-yellow-400">{results.recommendation.total_flood_reduction_pct}%</div>
                  <div className="text-sm text-gray-300">Flood Reduction</div>
                </div>
                <div className="text-center bg-white/10 rounded-lg p-4">
                  <div className="text-2xl font-bold text-purple-400">{results.recommendation.interventions?.length || 0}</div>
                  <div className="text-sm text-gray-300">Interventions</div>
                </div>
              </div>

              {results.recommendation.community_summary && (
                <div className="bg-white/5 rounded-lg p-4">
                  <h4 className="text-[#7dd3ff] dark:text-[#7dd3ff] light:text-[#1d4ed8] font-semibold mb-2">Community Impact</h4>
                  <p className="text-gray-300 text-sm leading-relaxed">{results.recommendation.community_summary}</p>
                </div>
              )}
            </motion.div>
          )}
        </div>
      )}

      {/* Community Safety Tab */}
      {activeTab === 'community' && (
        <div className="space-y-4">
          <h3 className="text-lg font-semibold text-white dark:text-white light:text-gray-900">Emergency Response & Safety Actions</h3>
          
          {/* Evacuation Route */}
          <div className="bg-red-500/10 dark:bg-red-500/10 light:bg-red-100 border border-red-500/30 dark:border-red-500/30 light:border-red-300 rounded-xl p-6">
            <h4 className="text-red-300 dark:text-red-300 light:text-red-700 font-semibold mb-3 flex items-center">
              <svg className="w-5 h-5 mr-2" fill="none" stroke="currentColor" viewBox="0 0 24 24">
                <path strokeLinecap="round" strokeLinejoin="round" strokeWidth={2} d="M17.657 16.657L13.414 20.9a1.998 1.998 0 01-2.827 0l-4.244-4.243a8 8 0 1111.314 0z" />
                <path strokeLinecap="round" strokeLinejoin="round" strokeWidth={2} d="M15 11a3 3 0 11-6 0 3 3 0 016 0z" />
              </svg>
              Emergency Evacuation Route
            </h4>
            <p className="text-red-200 dark:text-red-200 light:text-red-600 text-sm mb-4">
              In case of severe flooding, evacuate immediately to higher ground or designated evacuation centers.
            </p>
            <div className="flex items-center space-x-4">
              <div className="flex-1">
                <p className="text-white dark:text-white light:text-gray-900 font-medium">Recommended Destination:</p>
                <p className="text-red-200 dark:text-red-200 light:text-red-600 text-sm">{evacuationRoute.name}</p>
              </div>
              <a
                href={evacuationRoute.url}
                target="_blank"
                rel="noopener noreferrer"
                className="px-4 py-2 bg-red-500 hover:bg-red-600 text-white rounded-lg font-medium transition-colors flex items-center space-x-2"
              >
                <svg className="w-4 h-4" fill="none" stroke="currentColor" viewBox="0 0 24 24">
                  <path strokeLinecap="round" strokeLinejoin="round" strokeWidth={2} d="M9 20l-5.447-2.724A1 1 0 013 16.382V5.618a1 1 0 011.447-.894L9 7m0 13l6-3m-6 3V7m6 10l4.553 2.276A1 1 0 0021 18.382V7.618a1 1 0 00-1.447-.894L15 4m0 13V4m-6 3l6-3" />
                </svg>
                <span>Get Directions</span>
              </a>
            </div>
          </div>

          {/* Safety Recommendations */}
          <div className="grid grid-cols-1 md:grid-cols-2 gap-4">
            {/* Shelter-in-Place */}
            <div className="bg-orange-500/10 dark:bg-orange-500/10 light:bg-orange-100 border border-orange-500/30 dark:border-orange-500/30 light:border-orange-300 rounded-xl p-4">
              <h4 className="text-orange-300 dark:text-orange-300 light:text-orange-700 font-semibold mb-3 flex items-center">
                <svg className="w-5 h-5 mr-2" fill="none" stroke="currentColor" viewBox="0 0 24 24">
                  <path strokeLinecap="round" strokeLinejoin="round" strokeWidth={2} d="M3 7v10a2 2 0 002 2h14a2 2 0 002-2V9a2 2 0 00-2-2H5a2 2 0 00-2-2v0" />
                </svg>
                Shelter-in-Place
              </h4>
              <ul className="text-orange-200 dark:text-orange-200 light:text-orange-600 text-sm space-y-2">
                <li>• Move to upper floors if flooding begins</li>
                <li>• Store emergency supplies (water, food, flashlight)</li>
                <li>• Stay away from windows during storms</li>
                <li>• Monitor local emergency broadcasts</li>
                <li>• Have backup power for essential devices</li>
              </ul>
            </div>

            {/* Vehicle Safety */}
            <div className="bg-blue-500/10 dark:bg-blue-500/10 light:bg-blue-100 border border-blue-500/30 dark:border-blue-500/30 light:border-blue-300 rounded-xl p-4">
              <h4 className="text-blue-300 dark:text-blue-300 light:text-blue-700 font-semibold mb-3 flex items-center">
                <svg className="w-5 h-5 mr-2" fill="none" stroke="currentColor" viewBox="0 0 24 24">
                  <path strokeLinecap="round" strokeLinejoin="round" strokeWidth={2} d="M13 10V3L4 14h7v7l9-11h-7z" />
                </svg>
                Vehicle & Travel Safety
              </h4>
              <ul className="text-blue-200 dark:text-blue-200 light:text-blue-600 text-sm space-y-2">
                <li>• Never drive through standing water</li>
                <li>• Avoid low-lying roads and underpasses</li>
                <li>• Turn around at flooded roadways</li>
                <li>• Keep fuel tank full during storm season</li>
                <li>• Plan alternate routes to work/home</li>
              </ul>
            </div>

            {/* Communication Plan */}
            <div className="bg-green-500/10 dark:bg-green-500/10 light:bg-green-100 border border-green-500/30 dark:border-green-500/30 light:border-green-300 rounded-xl p-4">
              <h4 className="text-green-300 dark:text-green-300 light:text-green-700 font-semibold mb-3 flex items-center">
                <svg className="w-5 h-5 mr-2" fill="none" stroke="currentColor" viewBox="0 0 24 24">
                  <path strokeLinecap="round" strokeLinejoin="round" strokeWidth={2} d="M8 12h.01M12 12h.01M16 12h.01M21 12c0 4.418-4.03 8-9 8a9.863 9.863 0 01-4.255-.949L3 20l1.395-3.72C3.512 15.042 3 13.574 3 12c0-4.418 4.03-8 9-8s9 3.582 9 8z" />
                </svg>
                Communication Plan
              </h4>
              <ul className="text-green-200 dark:text-green-200 light:text-green-600 text-sm space-y-2">
                <li>• Establish family meeting points</li>
                <li>• Share emergency contact information</li>
                <li>• Sign up for local emergency alerts</li>
                <li>• Keep battery-powered radio available</li>
                <li>• Use text messages (more reliable than calls)</li>
              </ul>
            </div>

            {/* Community Resources */}
            <div className="bg-purple-500/10 dark:bg-purple-500/10 light:bg-purple-100 border border-purple-500/30 dark:border-purple-500/30 light:border-purple-300 rounded-xl p-4">
              <h4 className="text-purple-300 dark:text-purple-300 light:text-purple-700 font-semibold mb-3 flex items-center">
                <svg className="w-5 h-5 mr-2" fill="none" stroke="currentColor" viewBox="0 0 24 24">
                  <path strokeLinecap="round" strokeLinejoin="round" strokeWidth={2} d="M17 20h5v-2a3 3 0 00-5.356-1.857M17 20H7m10 0v-2c0-.656-.126-1.283-.356-1.857M7 20H2v-2a3 3 0 015.356-1.857M7 20v-2c0-.656.126-1.283.356-1.857m0 0a5.002 5.002 0 019.288 0M15 7a3 3 0 11-6 0 3 3 0 016 0zm6 3a2 2 0 11-4 0 2 2 0 014 0zM7 10a2 2 0 11-4 0 2 2 0 014 0z" />
                </svg>
                Community Resources
              </h4>
              <ul className="text-purple-200 dark:text-purple-200 light:text-purple-600 text-sm space-y-2">
                <li>• Know your neighbors and check on elderly</li>
                <li>• Locate nearest emergency shelters</li>
                <li>• Identify community leaders and volunteers</li>
                <li>• Participate in local emergency drills</li>
                <li>• Report flooding to local authorities</li>
              </ul>
            </div>
          </div>

          {/* Risk-Specific Actions */}
          {results.risk && (
            <div className={`rounded-xl p-4 ${
              results.risk.level === 'HIGH' ? 'bg-red-500/10 border border-red-500/30' :
              results.risk.level === 'MEDIUM' ? 'bg-orange-500/10 border border-orange-500/30' :
              'bg-green-500/10 border border-green-500/30'
            }`}>
              <h4 className={`font-semibold mb-3 flex items-center ${
                results.risk.level === 'HIGH' ? 'text-red-300' :
                results.risk.level === 'MEDIUM' ? 'text-orange-300' :
                'text-green-300'
              }`}>
                <svg className="w-5 h-5 mr-2" fill="none" stroke="currentColor" viewBox="0 0 24 24">
                  <path strokeLinecap="round" strokeLinejoin="round" strokeWidth={2} d="M12 9v2m0 4h.01m-6.938 4h13.856c1.54 0 2.502-1.667 1.732-2.5L13.732 4c-.77-.833-1.732-.833-2.5 0L4.268 6.5c-.77.833-.192 2.5 1.732 2.5z" />
                </svg>
                {results.risk.level} Risk Area Actions
              </h4>
              <div className={`text-sm space-y-2 ${
                results.risk.level === 'HIGH' ? 'text-red-200' :
                results.risk.level === 'MEDIUM' ? 'text-orange-200' :
                'text-green-200'
              }`}>
                {results.risk.level === 'HIGH' && (
                  <>
                    <p>• <strong>IMMEDIATE ACTION REQUIRED:</strong> Prepare for potential evacuation</p>
                    <p>• Monitor weather alerts constantly during storm season</p>
                    <p>• Consider temporary relocation during severe weather warnings</p>
                    <p>• Ensure rapid access to evacuation routes at all times</p>
                  </>
                )}
                {results.risk.level === 'MEDIUM' && (
                  <>
                    <p>• <strong>ELEVATED PRECAUTIONS:</strong> Prepare emergency kit and evacuation plan</p>
                    <p>• Monitor local weather and flood warnings regularly</p>
                    <p>• Avoid unnecessary travel during heavy rainfall events</p>
                    <p>• Keep important documents in waterproof container</p>
                  </>
                )}
                {results.risk.level === 'LOW' && (
                  <>
                    <p>• <strong>STANDARD PRECAUTIONS:</strong> Maintain basic emergency preparedness</p>
                    <p>• Stay informed about local weather conditions</p>
                    <p>• Know evacuation routes but immediate concern is minimal</p>
                    <p>• Help neighbors who may be in higher risk areas</p>
                  </>
                )}
              </div>
            </div>
          )}
        </div>
      )}
    </div>
  )
}

function StormAnalysis() {
  return (
    <LocationProvider>
      <StormAnalysisContent />
    </LocationProvider>
  )
}

export default StormAnalysis<|MERGE_RESOLUTION|>--- conflicted
+++ resolved
@@ -234,7 +234,6 @@
 
       console.log('Storm analysis completed successfully')
     } catch (err) {
-<<<<<<< HEAD
       console.error('❌ Storm analysis failed:', err)
       
       // Check for Street View specific errors
@@ -246,10 +245,6 @@
         setError(errorMessage)
       }
       
-=======
-      console.error('Storm analysis failed:', err)
-      setError(err.message || 'Analysis failed. Please try again.')
->>>>>>> 18ebdb96
       setIsAnalyzing(false)
     }
   }
@@ -607,7 +602,7 @@
     <div className="space-y-6">
       <div>
         <h2 className="text-2xl font-bold text-[#7dd3ff] dark:text-[#7dd3ff] light:text-[#1d4ed8] mb-2">Input & Data Acquisition</h2>
-        <p className="text-gray-300 dark:text-gray-300 light:text-gray-600">Enter coordinates to begin the lightning-fast analysis</p>
+        <p className="text-gray-300 dark:text-gray-300 light:text-gray-600">Enter coordinates of a road to begin the lightning-fast analysis</p>
       </div>
 
       {/* Coordinate Input */}
